--- conflicted
+++ resolved
@@ -686,13 +686,8 @@
         // instantiate the journals
         journals = Lists.newArrayList();
         for (int i = 0; i < journalDirectories.size(); i++) {
-<<<<<<< HEAD
             journals.add(new Journal(i, journalDirectories.get(i),
-                         conf, ledgerDirsManager, statsLogger.scope(JOURNAL_SCOPE + "_" + i)));
-=======
-            journals.add(new Journal(journalDirectories.get(i),
                          conf, ledgerDirsManager, statsLogger.scope(JOURNAL_SCOPE)));
->>>>>>> fc8097f3
         }
 
         this.entryLogPerLedgerEnabled = conf.isEntryLogPerLedgerEnabled();
